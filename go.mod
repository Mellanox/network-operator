module github.com/Mellanox/network-operator

go 1.20

require (
	github.com/Masterminds/semver/v3 v3.2.1
	github.com/NVIDIA/k8s-operator-libs v0.0.0-20231108143032-f10500268f23
	github.com/caarlos0/env/v6 v6.10.1
	github.com/containers/image/v5 v5.29.1
	github.com/go-logr/logr v1.4.1
	github.com/k8snetworkplumbingwg/network-attachment-definition-client v1.4.0
	github.com/onsi/ginkgo/v2 v2.15.0
	github.com/onsi/gomega v1.30.0
	github.com/openshift/api v0.0.0-20231120222239-b86761094ee3
	github.com/pkg/errors v0.9.1
	github.com/stretchr/testify v1.8.4
	github.com/xeipuuv/gojsonschema v1.2.0
	golang.org/x/exp v0.0.0-20231006140011-7918f672742d
	gopkg.in/yaml.v3 v3.0.1
<<<<<<< HEAD
	k8s.io/api v0.28.4
	k8s.io/apimachinery v0.28.6
	k8s.io/client-go v0.28.4
=======
	k8s.io/api v0.28.6
	k8s.io/apimachinery v0.28.6
	k8s.io/client-go v0.28.6
>>>>>>> 6cce0689
	sigs.k8s.io/controller-runtime v0.16.3
	sigs.k8s.io/yaml v1.4.0
)

require (
	github.com/Azure/go-ansiterm v0.0.0-20230124172434-306776ec8161 // indirect
	github.com/MakeNowJust/heredoc v1.0.0 // indirect
	github.com/beorn7/perks v1.0.1 // indirect
	github.com/cespare/xxhash/v2 v2.2.0 // indirect
	github.com/chai2010/gettext-go v1.0.2 // indirect
	github.com/containers/storage v1.51.0 // indirect
	github.com/davecgh/go-spew v1.1.1 // indirect
	github.com/emicklei/go-restful/v3 v3.11.0 // indirect
	github.com/evanphx/json-patch v5.7.0+incompatible // indirect
	github.com/evanphx/json-patch/v5 v5.7.0 // indirect
	github.com/exponent-io/jsonpath v0.0.0-20210407135951-1de76d718b3f // indirect
	github.com/fsnotify/fsnotify v1.7.0 // indirect
	github.com/go-errors/errors v1.5.1 // indirect
	github.com/go-logr/zapr v1.3.0 // indirect
	github.com/go-openapi/jsonpointer v0.20.0 // indirect
	github.com/go-openapi/jsonreference v0.20.2 // indirect
	github.com/go-openapi/swag v0.22.4 // indirect
	github.com/go-task/slim-sprig v0.0.0-20230315185526-52ccab3ef572 // indirect
	github.com/gogo/protobuf v1.3.2 // indirect
	github.com/golang/groupcache v0.0.0-20210331224755-41bb18bfe9da // indirect
	github.com/golang/protobuf v1.5.3 // indirect
	github.com/google/btree v1.1.2 // indirect
	github.com/google/gnostic-models v0.6.9-0.20230804172637-c7be7c783f49 // indirect
	github.com/google/go-cmp v0.6.0 // indirect
	github.com/google/gofuzz v1.2.0 // indirect
	github.com/google/pprof v0.0.0-20231101202521-4ca4178f5c7a // indirect
	github.com/google/shlex v0.0.0-20191202100458-e7afc7fbc510 // indirect
	github.com/google/uuid v1.4.0 // indirect
	github.com/gregjones/httpcache v0.0.0-20190611155906-901d90724c79 // indirect
	github.com/imdario/mergo v0.3.16 // indirect
	github.com/inconshreveable/mousetrap v1.1.0 // indirect
	github.com/josharian/intern v1.0.0 // indirect
	github.com/json-iterator/go v1.1.12 // indirect
	github.com/liggitt/tabwriter v0.0.0-20181228230101-89fcab3d43de // indirect
	github.com/mailru/easyjson v0.7.7 // indirect
	github.com/matttproud/golang_protobuf_extensions/v2 v2.0.0 // indirect
	github.com/mitchellh/go-wordwrap v1.0.1 // indirect
	github.com/moby/spdystream v0.2.0 // indirect
	github.com/moby/term v0.5.0 // indirect
	github.com/modern-go/concurrent v0.0.0-20180306012644-bacd9c7ef1dd // indirect
	github.com/modern-go/reflect2 v1.0.2 // indirect
	github.com/monochromegane/go-gitignore v0.0.0-20200626010858-205db1a8cc00 // indirect
	github.com/munnerz/goautoneg v0.0.0-20191010083416-a7dc8b61c822 // indirect
	github.com/opencontainers/go-digest v1.0.0 // indirect
	github.com/peterbourgon/diskv v2.0.1+incompatible // indirect
	github.com/pmezard/go-difflib v1.0.0 // indirect
	github.com/prometheus/client_golang v1.17.0 // indirect
	github.com/prometheus/client_model v0.5.0 // indirect
	github.com/prometheus/common v0.45.0 // indirect
	github.com/prometheus/procfs v0.12.0 // indirect
	github.com/russross/blackfriday/v2 v2.1.0 // indirect
	github.com/spf13/cobra v1.8.0 // indirect
	github.com/spf13/pflag v1.0.5 // indirect
	github.com/stretchr/objx v0.5.1 // indirect
	github.com/xeipuuv/gojsonpointer v0.0.0-20190905194746-02993c407bfb // indirect
	github.com/xeipuuv/gojsonreference v0.0.0-20180127040603-bd5ef7bd5415 // indirect
	github.com/xlab/treeprint v1.2.0 // indirect
	go.starlark.net v0.0.0-20231101134539-556fd59b42f6 // indirect
	go.uber.org/multierr v1.11.0 // indirect
	go.uber.org/zap v1.26.0 // indirect
	golang.org/x/net v0.19.0 // indirect
	golang.org/x/oauth2 v0.14.0 // indirect
	golang.org/x/sync v0.5.0 // indirect
	golang.org/x/sys v0.15.0 // indirect
	golang.org/x/term v0.15.0 // indirect
	golang.org/x/text v0.14.0 // indirect
	golang.org/x/time v0.4.0 // indirect
	golang.org/x/tools v0.16.1 // indirect
	gomodules.xyz/jsonpatch/v2 v2.4.0 // indirect
	google.golang.org/appengine v1.6.8 // indirect
	google.golang.org/protobuf v1.31.0 // indirect
	gopkg.in/evanphx/json-patch.v5 v5.7.0 // indirect
	gopkg.in/inf.v0 v0.9.1 // indirect
	gopkg.in/yaml.v2 v2.4.0 // indirect
	k8s.io/apiextensions-apiserver v0.28.4 // indirect
	k8s.io/cli-runtime v0.28.4 // indirect
	k8s.io/component-base v0.28.4 // indirect
	k8s.io/klog/v2 v2.110.1 // indirect
	k8s.io/kube-openapi v0.0.0-20231113174909-778a5567bc1e // indirect
	k8s.io/kubectl v0.28.4 // indirect
	k8s.io/utils v0.0.0-20230726121419-3b25d923346b // indirect
	sigs.k8s.io/json v0.0.0-20221116044647-bc3834ca7abd // indirect
	sigs.k8s.io/kustomize/api v0.15.0 // indirect
	sigs.k8s.io/kustomize/kyaml v0.15.0 // indirect
	sigs.k8s.io/structured-merge-diff/v4 v4.4.1 // indirect
)<|MERGE_RESOLUTION|>--- conflicted
+++ resolved
@@ -17,15 +17,9 @@
 	github.com/xeipuuv/gojsonschema v1.2.0
 	golang.org/x/exp v0.0.0-20231006140011-7918f672742d
 	gopkg.in/yaml.v3 v3.0.1
-<<<<<<< HEAD
-	k8s.io/api v0.28.4
-	k8s.io/apimachinery v0.28.6
-	k8s.io/client-go v0.28.4
-=======
 	k8s.io/api v0.28.6
 	k8s.io/apimachinery v0.28.6
 	k8s.io/client-go v0.28.6
->>>>>>> 6cce0689
 	sigs.k8s.io/controller-runtime v0.16.3
 	sigs.k8s.io/yaml v1.4.0
 )

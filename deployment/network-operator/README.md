# Nvidia Mellanox Network Operator Helm Chart

Nvidia Mellanox Network Operator Helm Chart provides an easy way to install, configure and manage
the lifecycle of Nvidia Mellanox network operator.

## Nvidia Mellanox Network Operator
Nvidia Mellanox Network Operator leverages [Kubernetes CRDs](https://kubernetes.io/docs/concepts/extend-kubernetes/api-extension/custom-resources/)
and [Operator SDK](https://github.com/operator-framework/operator-sdk) to manage Networking related Components in order to enable Fast networking, 
RDMA and GPUDirect for workloads in a Kubernetes cluster.
Network Operator works in conjunction with [GPU-Operator](https://github.com/NVIDIA/gpu-operator) to enable GPU-Direct RDMA
on compatible systems.


The Goal of Network Operator is to manage _all_ networking related components to enable execution of
RDMA and GPUDirect RDMA workloads in a kubernetes cluster including:
* Mellanox Networking drivers to enable advanced features
* Kubernetes device plugins to provide hardware resources for fast network
* Kubernetes secondary network for Network intensive workloads

## QuickStart

### System Requirements
* RDMA capable hardware: Mellanox ConnectX-4 NIC or newer.
* NVIDIA GPU and driver supporting GPUDirect e.g Quadro RTX 6000/8000 or Tesla T4 or Tesla V100 or Tesla V100.
(GPU-Direct only)
* Operating Systems: Ubuntu 18.04LTS, 20.04LTS.

### Prerequisites

- Kubernetes v1.17+
- Helm v3
- Ubuntu 18.04LTS, 20.04LTS

### Install Helm

Helm provides an install script to copy helm binary to your system:
```
$ curl -fsSL -o get_helm.sh https://raw.githubusercontent.com/helm/helm/master/scripts/get-helm-3
$ chmod 500 get_helm.sh
$ ./get_helm.sh
```

For additional information and methods for installing Helm, refer to the official [helm website](https://helm.sh/)

### Deploy Network Operator

```
# Add Repo
$ helm repo add mellanox https://mellanox.github.io/network-operator
$ helm repo update

# Install Operator
$ helm install -n network-operator --create-namespace --wait mellanox/network-operator network-operator

# View deployed resources
$ kubectl -n network-operator get pods
```

#### Deploy Network Operator without Node Feature Discovery

By default the network operator deploys [Node Feature Discovery (NFD)](https://github.com/kubernetes-sigs/node-feature-discovery)
in order to perform node labeling in the cluster to allow proper scheduling of Network Operator resources.
If the nodes where already labeled by other means, it is possible to disable the deployment of NFD by setting
`nfd.enabled=false` chart parameter.

```
$ helm install --set nfd.enabled=false -n network-operator --create-namespace --wait mellanox/network-operator network-operator
```

##### Currently the following NFD labels are used:

| Label | Where |
| ----- | ----- |
| `feature.node.kubernetes.io/pci-15b3.present` | Nodes bearing Nvidia Mellanox Networking hardware |
| `feature.node.kubernetes.io/pci-10de.present` | Nodes bearing Nvidia GPU hardware |

>__Note:__ The labels which Network Operator depends on may change between releases.

>__Note:__ By default the operator is deployed without an instance of `NicClusterPolicy` and `MacvlanNetwork`
custom resources. The user is required to create it later with configuration matching the cluster or use
chart parameters to deploy it together with the operator.

## Chart parameters

In order to tailor the deployment of the network operator to your cluster needs
We have introduced the following Chart parameters.

### General parameters

| Name | Type | Default | description |
| ---- | ---- | ------- | ----------- |
| `nfd.enabled` | bool | `True` | deploy Node Feature Discovery |
| `operator.repository` | string | `mellanox` | Network Operator image repository |
| `operator.image` | string | `network-operator` | Network Operator image name |
| `operator.tag` | string | `None` | Network Operator image tag, if `None`, then the Chart's `appVersion` will be used |
| `deployCR` | bool | `false` | Deploy `NicClusterPolicy` custom resource according to provided parameters |

### Proxy parameters
These proxy parameter will translate to HTTP_PROXY, HTTPS_PROXY, NO_PROXY environment variables to be used by the network operator and relevant resources it deploys.
Production cluster environment can deny direct access to the Internet and instead have an HTTP or HTTPS proxy available.

| Name | Type | Default | description |
| ---- | ---- | ------- | ----------- |
| `proxy.httpProxy` | string | `None` | proxy URL to use for creating HTTP connections outside the cluster. The URL scheme must be http |
| `proxy.httpsProxy` | string | `None` | proxy URL to use for creating HTTPS connections outside the cluster |
| `proxy.noProxy` | string | `None` | A comma-separated list of destination domain names, domains, IP addresses or other network CIDRs to exclude proxying |

### NicClusterPolicy Custom resource parameters

#### Mellanox OFED driver

| Name | Type | Default | description |
| ---- | ---- | ------- | ----------- |
| `ofedDriver.deploy` | bool | `false` | deploy Mellanox OFED driver container |
| `ofedDriver.repository` | string | `mellanox` | Mellanox OFED driver image repository |
| `ofedDriver.image` | string | `ofed-driver` | Mellanox OFED driver image name  |
| `ofedDriver.version` | string | `5.0-2.1.8.0` | Mellanox OFED driver version  |

#### NVIDIA Peer memory driver

| Name | Type | Default | description |
| ---- | ---- | ------- | ----------- |
| `nvPeerDriver.deploy` | bool | `false` | deploy NVIDIA Peer memory driver container |
| `nvPeerDriver.repository` | string | `mellanox` | NVIDIA Peer memory driver image repository |
| `nvPeerDriver.image` | string | `nv-peer-mem-driver` | NVIDIA Peer memory driver image name  |
| `nvPeerDriver.version` | string | `1.0-9` | Mellanox OFED driver version  |
| `nvPeerDriver.gpuDriverSourcePath` | string | `/run/nvidia/driver` | GPU driver soruces root filesystem path(usually used in tandem with [gpu-operator](https://github.com/NVIDIA/gpu-operator)) |

#### RDMA Device Plugin

| Name | Type | Default | description |
| ---- | ---- | ------- | ----------- |
| `devicePlugin.deploy` | bool | `true` | Deploy device plugin  |
| `devicePlugin.repository` | string | `mellanox` | Device plugin image repository |
| `devicePlugin.image` | string | `k8s-rdma-shared-dev-plugin` | Device plugin image name  |
| `devicePlugin.version` | string | `v1.1.0` | Device plugin version  |
| `devicePlugin.resources` | list | See below | Device plugin resources |

##### RDMA Device Plugin Resource configurations

Consists of a list of RDMA resources each with a name and selector of RDMA capable network devices
to be associated with the resource. Refer to [RDMA Shared Device Plugin Selectors](https://github.com/Mellanox/k8s-rdma-shared-dev-plugin#devices-selectors) for supported selectors.

```
resources:
    - name: rdma_shared_device_a
      vendors: [15b3]
      deviceIDs: [1017]
      ifNames: [enp5s0f0]
    - name: rdma_shared_device_b
      vendors: [15b3]
      deviceIDs: [1017]
      ifNames: [ib0, ib1]
``` 

>__Note__: The parameter listed are non-exhaustive, for the full list of chart parameters refer to
the file: `values.yaml`

#### Secondary Network

| Name | Type | Default | description |
| ---- | ---- | ------- | ----------- |
| `secondaryNetwork.deploy` | bool | `true` | Deploy Secondary Network  |

Specifies components to deploy in order to facilitate a secondary network in Kubernetes. It consists of the following optionally deployed components:
  - [Multus-CNI](https://github.com/intel/multus-cni): Delegate CNI plugin to support secondary networks in Kubernetes
  - CNI plugins: Currently only [containernetworking-plugins](https://github.com/containernetworking/plugins) is supported
  - IPAM CNI: Currently only [Whereabout IPAM CNI](https://github.com/dougbtv/whereabouts) is supported

##### CNI Plugin Secondary Network

| Name | Type | Default | description |
| ---- | ---- | ------- | ----------- |
| `cniPlugins.deploy` | bool | `true` | Deploy CNI Plugins Secondary Network  |
| `cniPlugins.image` | string | `containernetworking-plugins` | CNI Plugins image name  |
| `cniPlugins.repository` | string | `mellanox` | CNI Plugins image repository  |
| `cniPlugins.version` | string | `v0.8.7` | CNI Plugins image version  |

##### Multus CNI Secondary Network

| Name | Type | Default | description |
| ---- | ---- | ------- | ----------- |
| `multus.deploy` | bool | `true` | Deploy Multus Secondary Network  |
| `multus.image` | string | `multus` | Multus image name  |
| `multus.repository` | string | `nfvpe` | Multus image repository  |
| `multus.version` | string | `v3.6` | Multus image version  |
| `multus.config` | string | `` | Multus CNI config, if empty then config will be automatically generated from the CNI configuration file of the master plugin (the first file in lexicographical order in cni-conf-dir)  |

##### IPAM CNI Plugin Secondary Network

| Name | Type | Default | description |
| ---- | ---- | ------- | ----------- |
| `ipamPlugin.deploy` | bool | `true` | Deploy IPAM CNI Plugin Secondary Network  |
| `ipamPlugin.image` | string | `whereabouts` | IPAM CNI Plugin image name  |
| `ipamPlugin.repository` | string | `dougbtv` | IPAM CNI Plugin image repository  |
| `ipamPlugin.version` | string | `v0.3` | IPAM CNI Plugin image version  |

## Deployment Examples

As there are several parameters that are required to be provided to create the custom resource during
operator deployment, it is recommended that a configuration file be used. While its possible to provide
override to the parameter via CLI it would simply be cumbersome.

Below are several deployment examples `values.yaml` provided to helm during installation
of the network operator in the following manner:

`$ helm install -f ./values.yaml -n network-operator --create-namespace --wait mellanox/network-operator network-operator`

#### Example 1
Network Operator deployment with a specific version of OFED driver and a single RDMA resource mapped to `enp1`
netdev.

__values.yaml:__
```:yaml
deployCR: true
ofedDriver:
  deploy: true
  version: 5.0-2.1.8.0
devicePlugin:
  deploy: true
  reources:
    - name: rdma_shared_device_a
      ifNames: [enp1]
```

#### Example 2
Network Operator deployment with the default version of OFED and NV Peer mem driver, RDMA device
plugin with two RDMA resources, the first mapped to `enp1` and `enp2`, the second mapped to `ib0`.

__values.yaml:__
```:yaml
deployCR: true
ofedDriver:
  deploy: true
nvPeerDriver:
  deploy: true
devicePlugin:
  deploy: true
  reources:
    - name: rdma_shared_device_a
      ifNames: [enp1, enp2]
    - name: rdma_shared_device_b
      ifNames: [ib0]
```

#### Example 3
Network Operator deployment with:
- RDMA device plugin, single RDMA resource mapped to `ib0`
- Secondary network
    - Mutlus CNI
    - Containernetworking-plugins CNI plugins
    - Whereabouts IPAM CNI Plugin

__values.yaml:__
```:yaml
deployCR: true
devicePlugin:
  deploy: true
  reources:
    - name: rdma_shared_device_a
      ifNames: [ib0]
secondaryNetwork:
  deploy: true
  multus:
    deploy: true
  cniPlugins:
    deploy: true
  ipamPlugin:
    deploy: true
<<<<<<< HEAD
    image: whereabouts
    repository: dougbtv
    version: latest
```

#### Example 4
Network Operator deployment with the default version of RDMA device plugin with RDMA resource
mapped to Mellanox ConnectX-5.

__values.yaml:__
```:yaml
deployCR: true
devicePlugin:
  deploy: true
  resources:
    - name: rdma_shared_device_a
      vendors: [15b3]
      deviceIDs: [1017]
=======
>>>>>>> de60b655
```<|MERGE_RESOLUTION|>--- conflicted
+++ resolved
@@ -267,10 +267,6 @@
     deploy: true
   ipamPlugin:
     deploy: true
-<<<<<<< HEAD
-    image: whereabouts
-    repository: dougbtv
-    version: latest
 ```
 
 #### Example 4
@@ -286,6 +282,4 @@
     - name: rdma_shared_device_a
       vendors: [15b3]
       deviceIDs: [1017]
-=======
->>>>>>> de60b655
 ```